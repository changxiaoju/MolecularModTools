--- conflicted
+++ resolved
@@ -125,16 +125,12 @@
 
         return output
 
-<<<<<<< HEAD
     def getthercond(
         self,
         thermo_df: pd.DataFrame,
         Nskip: int,
         dt: float
     ) -> Tuple[np.ndarray, Dict[str, np.ndarray], np.ndarray, Dict[str, np.ndarray]]:
-=======
-    def getthercond(self, thermo_df: pd.DataFrame, Nskip: int, dt: float) -> Tuple[np.ndarray, np.ndarray, np.ndarray]:
->>>>>>> 9a878f4a
         numtimesteps = len(thermo_df["Pxy"])
         a1 = thermo_df["c_J[1]"][Nskip:]
         a2 = thermo_df["c_J[2]"][Nskip:]
@@ -148,7 +144,6 @@
         
         temp = np.mean(thermo_df["Temp"][Nskip:])
         volume = np.mean(thermo_df["Volume"][Nskip:])
-<<<<<<< HEAD
         
         thercond_components = {}
         for dim in ['x', 'y', 'z']:
@@ -158,18 +153,4 @@
         thercond_total = (thercond_components['x'] + thercond_components['y'] + thercond_components['z']) / 3
         
         Time = np.array(thermo_df["Step"][: len(aJ['x']) - 1]) * dt
-        return (Time, thercond_components, thercond_total, aJ)
-=======
-
-        # Dt = dt * dump_frec
-        # Moving forward, we will directly use 'Step' in calculations, inherently including 'dump_frec', thus rendering this step unnecessary
-        # fmt: off
-        thercondo = (cumulative_trapezoid(autocorrelation, 
-                                          x=thermo_df['Step'][:len(autocorrelation)])) * dt / (volume * temp * temp * k / eV)
-                                             # kB unit: J/K --> eV/K
-        thercondo = thercondo *(eV / (1e-12 * 1e-10)) # eV/(ps*A*K) --> J/(s*m*K)
-        # fmt: on
-        Time = np.array(thermo_df["Step"][: len(autocorrelation) - 1]) * dt
-
-        return (Time, thercondo, autocorrelation)
->>>>>>> 9a878f4a
+        return (Time, thercond_components, thercond_total, aJ)